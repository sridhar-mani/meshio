--- conflicted
+++ resolved
@@ -7,7 +7,7 @@
 from .._exceptions import ReadError
 from .._files import open_file
 from .._helpers import register
-from .._mesh import Mesh
+from .._mesh import Mesh, Cells
 
 abaqus_to_meshio_type = {
     # trusses
@@ -101,15 +101,9 @@
 
 def read_buffer(f):
     # Initialize the optional data fields
-<<<<<<< HEAD
     cells = []
-    nsets = {}
-    elsets = {}
-=======
-    cells = {}
     point_sets = {}
     cell_sets = {}
->>>>>>> ad17135a
     field_data = {}
     cell_data = {}
     point_data = {}
@@ -128,13 +122,8 @@
         if keyword.upper().startswith("NODE"):
             points, point_ids, line = _read_nodes(f)
         elif keyword.upper().startswith("ELEMENT"):
-<<<<<<< HEAD
-            key, idx, line = _read_cells(f, keyword, point_gids)
-            cells.append((key, idx))
-=======
             key, idx, line = _read_cells(f, keyword, point_ids)
-            cells[key] = idx
->>>>>>> ad17135a
+            cells.append(Cells(key, idx))
         elif keyword.upper().startswith("NSET"):
             params_map = get_param_map(keyword, required_keys=["NSET"])
             set_ids, line = _read_set(f, params_map)
